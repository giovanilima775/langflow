from langflow.graph.vertex import types
from langflow.interface.agents.base import agent_creator
from langflow.interface.custom.base import custom_component_creator
from langflow.interface.document_loaders.base import documentloader_creator
from langflow.interface.embeddings.base import embedding_creator
from langflow.interface.memories.base import memory_creator
from langflow.interface.output_parsers.base import output_parser_creator
from langflow.interface.prompts.base import prompt_creator
from langflow.interface.retrievers.base import retriever_creator
from langflow.interface.text_splitters.base import textsplitter_creator
from langflow.interface.toolkits.base import toolkits_creator
from langflow.interface.tools.base import tool_creator
from langflow.interface.wrappers.base import wrapper_creator
from langflow.utils.lazy_load import LazyLoadDictBase

<<<<<<< HEAD
chat_components = ["ChatInput", "ChatOutput", "TextInput"]
# For now the only routing we support is to stop or run the next component
routing_components = ["ShouldRunNext"]
=======
CHAT_COMPONENTS = ["ChatInput", "ChatOutput", "TextInput", "SessionID"]
ROUTING_COMPONENTS = ["ShouldRunNext"]
>>>>>>> 46e5b8b7


class VertexTypesDict(LazyLoadDictBase):
    def __init__(self):
        self._all_types_dict = None

    @property
    def VERTEX_TYPE_MAP(self):
        return self.all_types_dict

    def _build_dict(self):
        langchain_types_dict = self.get_type_dict()
        return {
            **langchain_types_dict,
            "Custom": ["Custom Tool", "Python Function"],
        }

    def get_type_dict(self):
        return {
            **{t: types.PromptVertex for t in prompt_creator.to_list()},
            **{t: types.AgentVertex for t in agent_creator.to_list()},
            # **{t: types.ChainVertex for t in chain_creator.to_list()},
            **{t: types.ToolVertex for t in tool_creator.to_list()},
            **{t: types.ToolkitVertex for t in toolkits_creator.to_list()},
            **{t: types.WrapperVertex for t in wrapper_creator.to_list()},
            # **{t: types.LLMVertex for t in llm_creator.to_list()},
            **{t: types.MemoryVertex for t in memory_creator.to_list()},
            **{t: types.EmbeddingVertex for t in embedding_creator.to_list()},
            # **{t: types.VectorStoreVertex for t in vectorstore_creator.to_list()},
            **{t: types.DocumentLoaderVertex for t in documentloader_creator.to_list()},
            **{t: types.TextSplitterVertex for t in textsplitter_creator.to_list()},
            **{t: types.OutputParserVertex for t in output_parser_creator.to_list()},
            **{t: types.CustomComponentVertex for t in custom_component_creator.to_list()},
            **{t: types.RetrieverVertex for t in retriever_creator.to_list()},
<<<<<<< HEAD
            **{t: types.ChatVertex for t in chat_components},
            **{t: types.RoutingVertex for t in routing_components},
=======
            **{t: types.ChatVertex for t in CHAT_COMPONENTS},
            **{t: types.RoutingVertex for t in ROUTING_COMPONENTS},
>>>>>>> 46e5b8b7
        }

    def get_custom_component_vertex_type(self):
        return types.CustomComponentVertex


lazy_load_vertex_dict = VertexTypesDict()<|MERGE_RESOLUTION|>--- conflicted
+++ resolved
@@ -13,14 +13,8 @@
 from langflow.interface.wrappers.base import wrapper_creator
 from langflow.utils.lazy_load import LazyLoadDictBase
 
-<<<<<<< HEAD
-chat_components = ["ChatInput", "ChatOutput", "TextInput"]
-# For now the only routing we support is to stop or run the next component
-routing_components = ["ShouldRunNext"]
-=======
 CHAT_COMPONENTS = ["ChatInput", "ChatOutput", "TextInput", "SessionID"]
 ROUTING_COMPONENTS = ["ShouldRunNext"]
->>>>>>> 46e5b8b7
 
 
 class VertexTypesDict(LazyLoadDictBase):
@@ -53,15 +47,13 @@
             **{t: types.DocumentLoaderVertex for t in documentloader_creator.to_list()},
             **{t: types.TextSplitterVertex for t in textsplitter_creator.to_list()},
             **{t: types.OutputParserVertex for t in output_parser_creator.to_list()},
-            **{t: types.CustomComponentVertex for t in custom_component_creator.to_list()},
+            **{
+                t: types.CustomComponentVertex
+                for t in custom_component_creator.to_list()
+            },
             **{t: types.RetrieverVertex for t in retriever_creator.to_list()},
-<<<<<<< HEAD
-            **{t: types.ChatVertex for t in chat_components},
-            **{t: types.RoutingVertex for t in routing_components},
-=======
             **{t: types.ChatVertex for t in CHAT_COMPONENTS},
             **{t: types.RoutingVertex for t in ROUTING_COMPONENTS},
->>>>>>> 46e5b8b7
         }
 
     def get_custom_component_vertex_type(self):
