--- conflicted
+++ resolved
@@ -132,34 +132,7 @@
                 >
                   <div className="file-component-tab-column">
                     {node && (
-<<<<<<< HEAD
-                      <IOInputField
-                        field={
-                          node.data.node!.template["value"] ||
-                          node.data.node!.template["file_path"]["value"]
-                        }
-                        inputType={input.type}
-                        updateValue={(e, type) => {
-                          if (type === "file") {
-                            if (node) {
-                              let newNode = cloneDeep(node);
-                              newNode.data.node!.template["file_path"].value =
-                                e;
-                              setNode(node.id, newNode);
-                            }
-                          } else {
-                            if (node) {
-                              let newNode = cloneDeep(node);
-                              newNode.data.node!.template["value"].value =
-                                e.target.value;
-                              setNode(node.id, newNode);
-                            }
-                          }
-                        }}
-                      />
-=======
                       <IOInputField inputType={input.type} inputId={input.id} />
->>>>>>> 0107eeca
                     )}
                   </div>
                 </AccordionComponent>
