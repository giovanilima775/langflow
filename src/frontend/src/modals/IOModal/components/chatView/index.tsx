import { useEffect, useRef, useState } from "react";
import IconComponent from "../../../../components/genericIconComponent";
import { Button } from "../../../../components/ui/button";
import {
  Select,
  SelectContent,
  SelectItem,
  SelectTrigger,
} from "../../../../components/ui/select";
import {
  CHAT_FIRST_INITIAL_TEXT,
  CHAT_SECOND_INITIAL_TEXT,
} from "../../../../constants/constants";
import { deleteFlowPool } from "../../../../controllers/API";
import useAlertStore from "../../../../stores/alertStore";
import useFlowStore from "../../../../stores/flowStore";
import useFlowsManagerStore from "../../../../stores/flowsManagerStore";
import { VertexBuildTypeAPI, sendAllProps } from "../../../../types/api";
import { ChatMessageType, ChatOutputType } from "../../../../types/chat";
import { chatViewProps } from "../../../../types/components";
import { classNames } from "../../../../utils/utils";
import ChatInput from "./chatInput";
import ChatMessage from "./chatMessage";

export default function ChatView({
  sendMessage,
  chatValue,
  setChatValue,
  lockChat,
  setLockChat,
}: chatViewProps): JSX.Element {
  const { flowPool, outputs, inputs, CleanFlowPool } = useFlowStore();
  const { setNoticeData } = useAlertStore();
  const currentFlowId = useFlowsManagerStore((state) => state.currentFlowId);
  const messagesRef = useRef<HTMLDivElement | null>(null);
  const [chatHistory, setChatHistory] = useState<ChatMessageType[]>([]);

  const inputTypes = inputs.map((obj) => obj.type);
  const inputIds = inputs.map((obj) => obj.id);
  const outputIds = outputs.map((obj) => obj.id);
  const outputTypes = outputs.map((obj) => obj.type);
  const updateFlowPool = useFlowStore((state) => state.updateFlowPool);

  // useEffect(() => {
  //   if (!outputTypes.includes("ChatOutput")) {
  //     setNoticeData({ title: NOCHATOUTPUT_NOTICE_ALERT });
  //   }
  // }, []);

  //build chat history
  useEffect(() => {
    const chatOutputResponses: VertexBuildTypeAPI[] = [];
    outputIds.forEach((outputId) => {
      if (outputId.includes("ChatOutput")) {
        if (flowPool[outputId] && flowPool[outputId].length > 0) {
          chatOutputResponses.push(...flowPool[outputId]);
        }
      }
    });
    inputIds.forEach((inputId) => {
      if (inputId.includes("ChatInput")) {
        if (flowPool[inputId] && flowPool[inputId].length > 0) {
          chatOutputResponses.push(...flowPool[inputId]);
        }
      }
    });
    const chatMessages: ChatMessageType[] = chatOutputResponses
      .sort((a, b) => Date.parse(a.timestamp) - Date.parse(b.timestamp))
      //
      .filter(
        (output) => output.data.messages && output.data.messages.length > 0,
      )
      .map((output, index) => {
        try {
          const { sender, message, sender_name, stream_url, files } = output
            .data.messages[0] as ChatOutputType;
          const is_ai = sender === "Machine" || sender === null;
          return {
            isSend: !is_ai,
            message: message,
            sender_name,
            componentId: output.id,
            stream_url: stream_url,
            files,
          };
        } catch (e) {
          console.error(e);
          return {
            isSend: false,
            message: "Error parsing message",
            sender_name: "Error",
            componentId: output.id,
          };
        }
      });
    setChatHistory(chatMessages);
  }, [flowPool]);
  useEffect(() => {
    if (messagesRef.current) {
      messagesRef.current.scrollTop = messagesRef.current.scrollHeight;
    }
  }, []);

  async function sendAll(data: sendAllProps): Promise<void> {}
  useEffect(() => {
    if (ref.current) ref.current.scrollIntoView({ behavior: "smooth" });
  }, []);

  const ref = useRef<HTMLDivElement | null>(null);

  useEffect(() => {
    if (ref.current) {
      ref.current.focus();
    }
  }, []);

  function clearChat(): void {
    setChatHistory([]);
    deleteFlowPool(currentFlowId).then((_) => {
      CleanFlowPool();
    });
    //TODO tell backend to clear chat session
    if (lockChat) setLockChat(false);
  }

  function handleSelectChange(event: string): void {
    switch (event) {
      case "builds":
        clearChat();
        break;
      case "buildsNSession":
        console.log("delete build and session");
        break;
    }
  }

  function updateChat(
    chat: ChatMessageType,
    message: string,
    stream_url?: string,
  ) {
    // if (message === "") return;
    chat.message = message;
    // chat is one of the chatHistory
    updateFlowPool(chat.componentId, {
      message,
      sender_name: chat.sender_name ?? "Bot",
      sender: chat.isSend ? "User" : "Machine",
    });
    // setChatHistory((oldChatHistory) => {
    // const index = oldChatHistory.findIndex((ch) => ch.id === chat.id);
    // if (index === -1) return oldChatHistory;
    // let newChatHistory = _.cloneDeep(oldChatHistory);
    // newChatHistory = [
    //   ...newChatHistory.slice(0, index),
    //   chat,
    //   ...newChatHistory.slice(index + 1),
    // ];
    // console.log("newChatHistory:", newChatHistory);
    // return newChatHistory;
    // });
  }

  return (
    <div className="eraser-column-arrangement">
      <div className="eraser-size">
        <div className="eraser-position">
<<<<<<< HEAD
          <button
            className="flex gap-1"
=======
          <Button
            className="flex gap-1"
            size="none"
            variant="none"
>>>>>>> 3a6cd882
            onClick={() => handleSelectChange("builds")}
          >
            <IconComponent
              name="Eraser"
              className={classNames(
                "h-5 w-5 transition-all duration-100",
<<<<<<< HEAD
                lockChat ? "animate-pulse text-primary" : "text-primary",
              )}
              aria-hidden="true"
            />
          </button>
=======
                lockChat ? "animate-pulse text-primary" : "text-primary"
              )}
              aria-hidden="true"
            />
          </Button>
>>>>>>> 3a6cd882
          {/* <Select
            onValueChange={handleSelectChange}
            value=""
            disabled={lockChat}
          >
            <SelectTrigger className="">
              <button className="flex gap-1">
                <IconComponent
                  name="Eraser"
                  className={classNames(
                    "h-5 w-5 transition-all duration-100",
                    lockChat ? "animate-pulse text-primary" : "text-primary",
                  )}
                  aria-hidden="true"
                />
              </button>
            </SelectTrigger>
            <SelectContent className="right-[9.5em]">
              <SelectItem value="builds" className="cursor-pointer">
                <div className="flex">
                  <IconComponent
                    name={"Trash2"}
                    className={`relative top-0.5 mr-2 h-4 w-4`}
                  />
                  <span className="">Clear Builds</span>
                </div>
              </SelectItem>
              <SelectItem value="buildsNSession" className="cursor-pointer">
                <div className="flex">
                  <IconComponent
                    name={"Trash2"}
                    className={`relative top-0.5 mr-2 h-4 w-4`}
                  />
                  <span className="">Clear Builds & Session</span>
                </div>
              </SelectItem>
            </SelectContent>
          </Select> */}
        </div>
        <div ref={messagesRef} className="chat-message-div">
          {chatHistory?.length > 0 ? (
            chatHistory.map((chat, index) => (
              <ChatMessage
                setLockChat={setLockChat}
                lockChat={lockChat}
                chat={chat}
                lastMessage={chatHistory.length - 1 === index ? true : false}
                key={`${chat.componentId}-${index}`}
                updateChat={updateChat}
              />
            ))
          ) : (
            <div className="chat-alert-box">
              <span>
                👋 <span className="langflow-chat-span">Langflow Chat</span>
              </span>
              <br />
              <div className="langflow-chat-desc">
                <span className="langflow-chat-desc-span">
                  {CHAT_FIRST_INITIAL_TEXT}{" "}
                  <span>
                    <IconComponent
                      name="MessageSquare"
                      className="mx-1 inline h-5 w-5 animate-bounce "
                    />
                  </span>{" "}
                  {CHAT_SECOND_INITIAL_TEXT}
                </span>
              </div>
            </div>
          )}
          <div ref={ref}></div>
        </div>
        <div className="langflow-chat-input-div">
          <div className="langflow-chat-input">
            <ChatInput
              chatValue={chatValue}
              noInput={!inputTypes.includes("ChatInput")}
              lockChat={lockChat}
              sendMessage={({ repeat, files }) =>
                sendMessage({ repeat, files })
              }
              setChatValue={(value) => {
                setChatValue(value);
              }}
              inputRef={ref}
            />
          </div>
        </div>
      </div>
    </div>
  );
}<|MERGE_RESOLUTION|>--- conflicted
+++ resolved
@@ -1,12 +1,6 @@
 import { useEffect, useRef, useState } from "react";
 import IconComponent from "../../../../components/genericIconComponent";
 import { Button } from "../../../../components/ui/button";
-import {
-  Select,
-  SelectContent,
-  SelectItem,
-  SelectTrigger,
-} from "../../../../components/ui/select";
 import {
   CHAT_FIRST_INITIAL_TEXT,
   CHAT_SECOND_INITIAL_TEXT,
@@ -68,7 +62,7 @@
       .sort((a, b) => Date.parse(a.timestamp) - Date.parse(b.timestamp))
       //
       .filter(
-        (output) => output.data.messages && output.data.messages.length > 0,
+        (output) => output.data.messages && output.data.messages.length > 0
       )
       .map((output, index) => {
         try {
@@ -137,7 +131,7 @@
   function updateChat(
     chat: ChatMessageType,
     message: string,
-    stream_url?: string,
+    stream_url?: string
   ) {
     // if (message === "") return;
     chat.message = message;
@@ -165,34 +159,21 @@
     <div className="eraser-column-arrangement">
       <div className="eraser-size">
         <div className="eraser-position">
-<<<<<<< HEAD
-          <button
-            className="flex gap-1"
-=======
           <Button
             className="flex gap-1"
             size="none"
             variant="none"
->>>>>>> 3a6cd882
             onClick={() => handleSelectChange("builds")}
           >
             <IconComponent
               name="Eraser"
               className={classNames(
                 "h-5 w-5 transition-all duration-100",
-<<<<<<< HEAD
-                lockChat ? "animate-pulse text-primary" : "text-primary",
-              )}
-              aria-hidden="true"
-            />
-          </button>
-=======
                 lockChat ? "animate-pulse text-primary" : "text-primary"
               )}
               aria-hidden="true"
             />
           </Button>
->>>>>>> 3a6cd882
           {/* <Select
             onValueChange={handleSelectChange}
             value=""
