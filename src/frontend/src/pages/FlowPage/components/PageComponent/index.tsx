import _, { cloneDeep } from "lodash";
import {
  KeyboardEvent,
  MouseEvent,
  useCallback,
  useEffect,
  useRef,
  useState,
} from "react";
import { useHotkeys } from "react-hotkeys-hook";
import ReactFlow, {
  Background,
  Connection,
  Controls,
  Edge,
  NodeDragHandler,
  OnMove,
  OnSelectionChangeParams,
  SelectionDragHandler,
  updateEdge,
} from "reactflow";
import GenericNode from "../../../../CustomNodes/GenericNode";
import {
  INVALID_SELECTION_ERROR_ALERT,
  UPLOAD_ALERT_LIST,
  UPLOAD_ERROR_ALERT,
  WRONG_FILE_ERROR_ALERT,
} from "../../../../constants/alerts_constants";
import useAlertStore from "../../../../stores/alertStore";
import useFlowStore from "../../../../stores/flowStore";
import useFlowsManagerStore from "../../../../stores/flowsManagerStore";
import { useShortcutsStore } from "../../../../stores/shortcuts";
import { useTypesStore } from "../../../../stores/typesStore";
import { APIClassType } from "../../../../types/api";
import { FlowType, NodeType } from "../../../../types/flow";
import {
  generateFlow,
  generateNodeFromFlow,
  getNodeId,
  isValidConnection,
  scapeJSONParse,
  updateIds,
  validateSelection,
} from "../../../../utils/reactflowUtils";
import ConnectionLineComponent from "../ConnectionLineComponent";
import SelectionMenu from "../SelectionMenuComponent";
import getRandomName from "./utils/get-random-name";
import isWrappedWithClass from "./utils/is-wrapped-with-class";

const nodeTypes = {
  genericNode: GenericNode,
};

export default function Page({
  flow,
  view,
}: {
  flow: FlowType;
  view?: boolean;
}): JSX.Element {
  const preventDefault = true;
  const uploadFlow = useFlowsManagerStore((state) => state.uploadFlow);
  const autoSaveCurrentFlow = useFlowsManagerStore(
    (state) => state.autoSaveCurrentFlow,
  );
  const types = useTypesStore((state) => state.types);
  const templates = useTypesStore((state) => state.templates);
  const setFilterEdge = useFlowStore((state) => state.setFilterEdge);
  const reactFlowWrapper = useRef<HTMLDivElement>(null);
  const [showCanvas, setSHowCanvas] = useState(
    Object.keys(templates).length > 0 && Object.keys(types).length > 0,
  );

  const reactFlowInstance = useFlowStore((state) => state.reactFlowInstance);
  const setReactFlowInstance = useFlowStore(
    (state) => state.setReactFlowInstance,
  );
  const nodes = useFlowStore((state) => state.nodes);
  const edges = useFlowStore((state) => state.edges);
  const onNodesChange = useFlowStore((state) => state.onNodesChange);
  const onEdgesChange = useFlowStore((state) => state.onEdgesChange);
  const setNodes = useFlowStore((state) => state.setNodes);
  const setEdges = useFlowStore((state) => state.setEdges);
  const cleanFlow = useFlowStore((state) => state.cleanFlow);
  const deleteNode = useFlowStore((state) => state.deleteNode);
  const deleteEdge = useFlowStore((state) => state.deleteEdge);
  const undo = useFlowsManagerStore((state) => state.undo);
  const redo = useFlowsManagerStore((state) => state.redo);
  const takeSnapshot = useFlowsManagerStore((state) => state.takeSnapshot);
  const paste = useFlowStore((state) => state.paste);
  const resetFlow = useFlowStore((state) => state.resetFlow);
  const lastCopiedSelection = useFlowStore(
    (state) => state.lastCopiedSelection,
  );
  const setLastCopiedSelection = useFlowStore(
    (state) => state.setLastCopiedSelection,
  );
  const onConnect = useFlowStore((state) => state.onConnect);
  const currentFlowId = useFlowsManagerStore((state) => state.currentFlowId);
  const setErrorData = useAlertStore((state) => state.setErrorData);
  const [selectionMenuVisible, setSelectionMenuVisible] = useState(false);
  const edgeUpdateSuccessful = useRef(true);

  const position = useRef({ x: 0, y: 0 });
  const [lastSelection, setLastSelection] =
    useState<OnSelectionChangeParams | null>(null);

  function handleGroupNode() {
    takeSnapshot();
    if (validateSelection(lastSelection!, edges).length === 0) {
      const clonedNodes = cloneDeep(nodes);
      const clonedEdges = cloneDeep(edges);
      const clonedSelection = cloneDeep(lastSelection);
      updateIds({ nodes: clonedNodes, edges: clonedEdges }, clonedSelection!);
      const { newFlow, removedEdges } = generateFlow(
        clonedSelection!,
        clonedNodes,
        clonedEdges,
        getRandomName(),
      );
      const newGroupNode = generateNodeFromFlow(newFlow, getNodeId);
      // const newEdges = reconnectEdges(newGroupNode, removedEdges);
      setNodes([
        ...clonedNodes.filter(
          (oldNodes) =>
            !clonedSelection?.nodes.some(
              (selectionNode) => selectionNode.id === oldNodes.id,
            ),
        ),
        newGroupNode,
      ]);
<<<<<<< HEAD
      // setEdges([
      //   ...clonedEdges.filter(
      //     (oldEdge) =>
      //       !clonedSelection!.nodes.some(
      //         (selectionNode) =>
      //           selectionNode.id === oldEdge.target ||
      //           selectionNode.id === oldEdge.source,
      //       ),
      //   ),
      //   ...newEdges,
      // ]);
=======
      setEdges([
        ...clonedEdges.filter(
          (oldEdge) =>
            !clonedSelection!.nodes.some(
              (selectionNode) =>
                selectionNode.id === oldEdge.target ||
                selectionNode.id === oldEdge.source,
            ),
        ),
        ...newEdges,
      ]);
>>>>>>> 6716a90c
    } else {
      setErrorData({
        title: INVALID_SELECTION_ERROR_ALERT,
        list: validateSelection(lastSelection!, edges),
      });
    }
  }

  const setNode = useFlowStore((state) => state.setNode);
  useEffect(() => {
    const handleMouseMove = (event) => {
      position.current = { x: event.clientX, y: event.clientY };
    };

    document.addEventListener("mousemove", handleMouseMove);

    return () => {
      document.removeEventListener("mousemove", handleMouseMove);
    };
  }, [lastCopiedSelection, lastSelection, takeSnapshot, selectionMenuVisible]);

  useEffect(() => {
    if (reactFlowInstance && currentFlowId) {
      resetFlow({
        nodes: flow?.data?.nodes ?? [],
        edges: flow?.data?.edges ?? [],
        viewport: flow?.data?.viewport ?? { zoom: 1, x: 0, y: 0 },
      });
    }
  }, [currentFlowId, reactFlowInstance]);

  useEffect(() => {
    return () => {
      cleanFlow();
    };
  }, []);

  function handleUndo(e: KeyboardEvent) {
    e.preventDefault();
<<<<<<< HEAD
    e.stopImmediatePropagation();
=======
    (e as unknown as Event).stopImmediatePropagation();
>>>>>>> 6716a90c
    if (!isWrappedWithClass(e, "noundo")) {
      undo();
    }
  }

  function handleRedo(e: KeyboardEvent) {
    e.preventDefault();
<<<<<<< HEAD
    e.stopImmediatePropagation();
=======
    (e as unknown as Event).stopImmediatePropagation();
>>>>>>> 6716a90c
    if (!isWrappedWithClass(e, "noundo")) {
      redo();
    }
  }

  function handleGroup(e: KeyboardEvent) {
    e.preventDefault();
<<<<<<< HEAD
    e.stopImmediatePropagation();
=======
    (e as unknown as Event).stopImmediatePropagation();
>>>>>>> 6716a90c
    if (selectionMenuVisible) {
      handleGroupNode();
    }
  }

  function handleDuplicate(e: KeyboardEvent) {
    e.preventDefault();
    e.stopPropagation();
<<<<<<< HEAD
    e.stopImmediatePropagation();
=======
    (e as unknown as Event).stopImmediatePropagation();
>>>>>>> 6716a90c
    const selectedNode = nodes.filter((obj) => obj.selected);
    if (selectedNode.length > 0) {
      paste(
        { nodes: selectedNode, edges: [] },
        {
          x: position.current.x,
          y: position.current.y,
<<<<<<< HEAD
        }
=======
        },
>>>>>>> 6716a90c
      );
    }
  }

  function handleCopy(e: KeyboardEvent) {
    e.preventDefault();
<<<<<<< HEAD
    e.stopImmediatePropagation();
=======
    (e as unknown as Event).stopImmediatePropagation();
>>>>>>> 6716a90c
    if (
      !isWrappedWithClass(e, "nocopy") &&
      window.getSelection()?.toString().length === 0 &&
      lastSelection
    ) {
      setLastCopiedSelection(_.cloneDeep(lastSelection));
    }
  }

  function handleCut(e: KeyboardEvent) {
    e.preventDefault();
<<<<<<< HEAD
    e.stopImmediatePropagation();
=======
    (e as unknown as Event).stopImmediatePropagation();
>>>>>>> 6716a90c
    if (
      !isWrappedWithClass(e, "nocopy") &&
      window.getSelection()?.toString().length === 0 &&
      lastSelection
    ) {
      setLastCopiedSelection(_.cloneDeep(lastSelection), true);
    }
  }

  function handlePaste(e: KeyboardEvent) {
    e.preventDefault();
<<<<<<< HEAD
    e.stopImmediatePropagation();
=======
    (e as unknown as Event).stopImmediatePropagation();
>>>>>>> 6716a90c
    if (
      !isWrappedWithClass(e, "nocopy") &&
      window.getSelection()?.toString().length === 0 &&
      lastCopiedSelection
    ) {
      takeSnapshot();
      paste(lastCopiedSelection, {
        x: position.current.x,
        y: position.current.y,
      });
    }
  }

  function handleDelete(e: KeyboardEvent) {
    e.preventDefault();
<<<<<<< HEAD
    e.stopImmediatePropagation();
=======
    (e as unknown as Event).stopImmediatePropagation();
>>>>>>> 6716a90c
    if (!isWrappedWithClass(e, "nodelete") && lastSelection) {
      takeSnapshot();
      deleteNode(lastSelection.nodes.map((node) => node.id));
      deleteEdge(lastSelection.edges.map((edge) => edge.id));
    }
  }

  const undoAction = useShortcutsStore((state) => state.undo);
  const redoAction = useShortcutsStore((state) => state.redo);
  const copyAction = useShortcutsStore((state) => state.copy);
  const duplicate = useShortcutsStore((state) => state.duplicate);
  const deleteAction = useShortcutsStore((state) => state.delete);
  const groupAction = useShortcutsStore((state) => state.group);
  const cutAction = useShortcutsStore((state) => state.cut);
  const pasteAction = useShortcutsStore((state) => state.paste);
  //@ts-ignore
  useHotkeys(undoAction, handleUndo, { preventDefault });
  //@ts-ignore
  useHotkeys(redoAction, handleRedo, { preventDefault });
  //@ts-ignore
  useHotkeys(groupAction, handleGroup, { preventDefault });
  //@ts-ignore
  useHotkeys(duplicate, handleDuplicate, { preventDefault });
  //@ts-ignore
  useHotkeys(copyAction, handleCopy, { preventDefault });
  //@ts-ignore
  useHotkeys(cutAction, handleCut, { preventDefault });
  //@ts-ignore
  useHotkeys(pasteAction, handlePaste, { preventDefault });
  //@ts-ignore
  useHotkeys(deleteAction, handleDelete, { preventDefault });
  //@ts-ignore
  useHotkeys("delete", handleDelete, { preventDefault });

  useEffect(() => {
    setSHowCanvas(
      Object.keys(templates).length > 0 && Object.keys(types).length > 0,
    );
  }, [templates, types]);

  const onConnectMod = useCallback(
    (params: Connection) => {
      takeSnapshot();
      onConnect(params);
    },
    [takeSnapshot, onConnect],
  );

  const onNodeDragStart: NodeDragHandler = useCallback(() => {
    // 👇 make dragging a node undoable
    takeSnapshot();
    // 👉 you can place your event handlers here
  }, [takeSnapshot]);

  const onNodeDragStop: NodeDragHandler = useCallback(() => {
    autoSaveCurrentFlow(nodes, edges, reactFlowInstance?.getViewport()!);
    // 👉 you can place your event handlers here
  }, [takeSnapshot, autoSaveCurrentFlow, nodes, edges, reactFlowInstance]);

  const onMoveEnd: OnMove = useCallback(() => {
    // 👇 make moving the canvas undoable
    autoSaveCurrentFlow(nodes, edges, reactFlowInstance?.getViewport()!);
  }, [takeSnapshot, autoSaveCurrentFlow, nodes, edges, reactFlowInstance]);

  const onSelectionDragStart: SelectionDragHandler = useCallback(() => {
    // 👇 make dragging a selection undoable
    takeSnapshot();
  }, [takeSnapshot]);

  const onDragOver = useCallback((event: React.DragEvent) => {
    event.preventDefault();
    if (event.dataTransfer.types.some((types) => types === "nodedata")) {
      event.dataTransfer.dropEffect = "move";
    } else {
      event.dataTransfer.dropEffect = "copy";
    }
  }, []);

  const onDrop = useCallback(
    (event: React.DragEvent) => {
      event.preventDefault();
      if (event.dataTransfer.types.some((types) => types === "nodedata")) {
        takeSnapshot();

        // Extract the data from the drag event and parse it as a JSON object
        const data: { type: string; node?: APIClassType } = JSON.parse(
          event.dataTransfer.getData("nodedata"),
        );

        const newId = getNodeId(data.type);

        const newNode: NodeType = {
          id: newId,
          type: "genericNode",
          position: { x: 0, y: 0 },
          data: {
            ...data,
            id: newId,
          },
        };
        paste(
          { nodes: [newNode], edges: [] },
          { x: event.clientX, y: event.clientY },
        );
      } else if (event.dataTransfer.types.some((types) => types === "Files")) {
        takeSnapshot();
        if (event.dataTransfer.files.item(0)!.type === "application/json") {
          const position = {
            x: event.clientX,
            y: event.clientY,
          };
          uploadFlow({
            newProject: false,
            isComponent: false,
            file: event.dataTransfer.files.item(0)!,
            position: position,
          }).catch((error) => {
            setErrorData({
              title: UPLOAD_ERROR_ALERT,
              list: [error],
            });
          });
        } else {
          setErrorData({
            title: WRONG_FILE_ERROR_ALERT,
            list: [UPLOAD_ALERT_LIST],
          });
        }
      }
    },
    // Specify dependencies for useCallback
    [getNodeId, setNodes, takeSnapshot, paste],
  );

  const onEdgeUpdateStart = useCallback(() => {
    edgeUpdateSuccessful.current = false;
  }, []);

  const onEdgeUpdate = useCallback(
    (oldEdge: Edge, newConnection: Connection) => {
      if (isValidConnection(newConnection, nodes, edges)) {
        edgeUpdateSuccessful.current = true;
        oldEdge.data.targetHandle = scapeJSONParse(newConnection.targetHandle!);
        oldEdge.data.sourceHandle = scapeJSONParse(newConnection.sourceHandle!);
        setEdges((els) => updateEdge(oldEdge, newConnection, els));
      }
    },
    [setEdges],
  );

  const onEdgeUpdateEnd = useCallback((_, edge: Edge): void => {
    if (!edgeUpdateSuccessful.current) {
      setEdges((eds) => eds.filter((edg) => edg.id !== edge.id));
    }
    edgeUpdateSuccessful.current = true;
  }, []);

  const [selectionEnded, setSelectionEnded] = useState(true);

  const onSelectionEnd = useCallback(() => {
    setSelectionEnded(true);
  }, []);
  const onSelectionStart = useCallback((event: MouseEvent) => {
    event.preventDefault();
    setSelectionEnded(false);
  }, []);

  // Workaround to show the menu only after the selection has ended.
  useEffect(() => {
    if (selectionEnded && lastSelection && lastSelection.nodes.length > 1) {
      setSelectionMenuVisible(true);
    } else {
      setSelectionMenuVisible(false);
    }
  }, [selectionEnded, lastSelection]);

  const onSelectionChange = useCallback(
    (flow: OnSelectionChangeParams): void => {
      setLastSelection(flow);
    },
    [],
  );

  const onPaneClick = useCallback((flow) => {
    setFilterEdge([]);
  }, []);

  function onMouseAction(edge: Edge, color: string): void {
    const edges = useFlowStore.getState().edges;
    const newEdges = _.cloneDeep(edges);
    const style = { stroke: color, transition: "stroke 0.25s" };
    const updatedEdges = newEdges.map((obj) => {
      if (obj.id === edge.id) {
        return { ...obj, style };
      }
      return obj;
    });
    setEdges(updatedEdges);
  }

  return (
    <div className="h-full w-full" ref={reactFlowWrapper}>
      {showCanvas ? (
        <div id="react-flow-id" className="h-full w-full">
          <ReactFlow
            nodes={nodes}
            edges={edges}
            onNodesChange={onNodesChange}
            onEdgesChange={onEdgesChange}
            onConnect={onConnectMod}
            disableKeyboardA11y={true}
            onInit={setReactFlowInstance}
            nodeTypes={nodeTypes}
            onEdgeUpdate={onEdgeUpdate}
            onEdgeUpdateStart={onEdgeUpdateStart}
            onEdgeUpdateEnd={onEdgeUpdateEnd}
            onNodeDragStart={onNodeDragStart}
            onNodeDragStop={onNodeDragStop}
            onSelectionDragStart={onSelectionDragStart}
            onSelectionEnd={onSelectionEnd}
            onSelectionStart={onSelectionStart}
            connectionLineComponent={ConnectionLineComponent}
            onDragOver={onDragOver}
            onMoveEnd={onMoveEnd}
            onDrop={onDrop}
            onSelectionChange={onSelectionChange}
            deleteKeyCode={[]}
            className="theme-attribution"
            minZoom={0.01}
            maxZoom={8}
            zoomOnScroll={!view}
            zoomOnPinch={!view}
            panOnDrag={!view}
            panActivationKeyCode={""}
            proOptions={{ hideAttribution: true }}
            onPaneClick={onPaneClick}
          >
            <Background className="" />
            {!view && (
              <Controls
                className="fill-foreground stroke-foreground text-primary [&>button]:border-b-border
                   [&>button]:bg-muted hover:[&>button]:bg-border"
              ></Controls>
            )}
            <SelectionMenu
              lastSelection={lastSelection}
              isVisible={selectionMenuVisible}
              nodes={lastSelection?.nodes}
              onClick={() => {
                handleGroupNode();
              }}
            />
          </ReactFlow>
        </div>
      ) : (
        <></>
      )}
    </div>
  );
}<|MERGE_RESOLUTION|>--- conflicted
+++ resolved
@@ -129,7 +129,6 @@
         ),
         newGroupNode,
       ]);
-<<<<<<< HEAD
       // setEdges([
       //   ...clonedEdges.filter(
       //     (oldEdge) =>
@@ -141,19 +140,6 @@
       //   ),
       //   ...newEdges,
       // ]);
-=======
-      setEdges([
-        ...clonedEdges.filter(
-          (oldEdge) =>
-            !clonedSelection!.nodes.some(
-              (selectionNode) =>
-                selectionNode.id === oldEdge.target ||
-                selectionNode.id === oldEdge.source,
-            ),
-        ),
-        ...newEdges,
-      ]);
->>>>>>> 6716a90c
     } else {
       setErrorData({
         title: INVALID_SELECTION_ERROR_ALERT,
@@ -193,11 +179,7 @@
 
   function handleUndo(e: KeyboardEvent) {
     e.preventDefault();
-<<<<<<< HEAD
-    e.stopImmediatePropagation();
-=======
-    (e as unknown as Event).stopImmediatePropagation();
->>>>>>> 6716a90c
+    (e as unknown as Event).stopImmediatePropagation();
     if (!isWrappedWithClass(e, "noundo")) {
       undo();
     }
@@ -205,11 +187,7 @@
 
   function handleRedo(e: KeyboardEvent) {
     e.preventDefault();
-<<<<<<< HEAD
-    e.stopImmediatePropagation();
-=======
-    (e as unknown as Event).stopImmediatePropagation();
->>>>>>> 6716a90c
+    (e as unknown as Event).stopImmediatePropagation();
     if (!isWrappedWithClass(e, "noundo")) {
       redo();
     }
@@ -217,11 +195,7 @@
 
   function handleGroup(e: KeyboardEvent) {
     e.preventDefault();
-<<<<<<< HEAD
-    e.stopImmediatePropagation();
-=======
-    (e as unknown as Event).stopImmediatePropagation();
->>>>>>> 6716a90c
+    (e as unknown as Event).stopImmediatePropagation();
     if (selectionMenuVisible) {
       handleGroupNode();
     }
@@ -230,11 +204,7 @@
   function handleDuplicate(e: KeyboardEvent) {
     e.preventDefault();
     e.stopPropagation();
-<<<<<<< HEAD
-    e.stopImmediatePropagation();
-=======
-    (e as unknown as Event).stopImmediatePropagation();
->>>>>>> 6716a90c
+    (e as unknown as Event).stopImmediatePropagation();
     const selectedNode = nodes.filter((obj) => obj.selected);
     if (selectedNode.length > 0) {
       paste(
@@ -242,22 +212,14 @@
         {
           x: position.current.x,
           y: position.current.y,
-<<<<<<< HEAD
-        }
-=======
         },
->>>>>>> 6716a90c
       );
     }
   }
 
   function handleCopy(e: KeyboardEvent) {
     e.preventDefault();
-<<<<<<< HEAD
-    e.stopImmediatePropagation();
-=======
-    (e as unknown as Event).stopImmediatePropagation();
->>>>>>> 6716a90c
+    (e as unknown as Event).stopImmediatePropagation();
     if (
       !isWrappedWithClass(e, "nocopy") &&
       window.getSelection()?.toString().length === 0 &&
@@ -269,11 +231,7 @@
 
   function handleCut(e: KeyboardEvent) {
     e.preventDefault();
-<<<<<<< HEAD
-    e.stopImmediatePropagation();
-=======
-    (e as unknown as Event).stopImmediatePropagation();
->>>>>>> 6716a90c
+    (e as unknown as Event).stopImmediatePropagation();
     if (
       !isWrappedWithClass(e, "nocopy") &&
       window.getSelection()?.toString().length === 0 &&
@@ -285,11 +243,7 @@
 
   function handlePaste(e: KeyboardEvent) {
     e.preventDefault();
-<<<<<<< HEAD
-    e.stopImmediatePropagation();
-=======
-    (e as unknown as Event).stopImmediatePropagation();
->>>>>>> 6716a90c
+    (e as unknown as Event).stopImmediatePropagation();
     if (
       !isWrappedWithClass(e, "nocopy") &&
       window.getSelection()?.toString().length === 0 &&
@@ -305,11 +259,7 @@
 
   function handleDelete(e: KeyboardEvent) {
     e.preventDefault();
-<<<<<<< HEAD
-    e.stopImmediatePropagation();
-=======
-    (e as unknown as Event).stopImmediatePropagation();
->>>>>>> 6716a90c
+    (e as unknown as Event).stopImmediatePropagation();
     if (!isWrappedWithClass(e, "nodelete") && lastSelection) {
       takeSnapshot();
       deleteNode(lastSelection.nodes.map((node) => node.id));
